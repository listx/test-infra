presubmits:
  kubernetes/kubernetes:
  - name: pull-kubernetes-e2e-gce-storage-slow
    cluster: k8s-infra-prow-build
    always_run: false
    optional: true
    # All the files owned by sig-storage. Keep in sync across
    # all sig-storage-jobs
    #
    # pkg/controller/volume
    # pkg/kubelet/volumemanager
    # pkg/volume
    # pkg/util/mount
    # test/e2e/storage
    # test/e2e/testing-manifests/storage-csi
    run_if_changed: '^(pkg\/controller\/volume|pkg\/kubelet\/volumemanager|pkg\/volume|pkg\/util\/mount|test\/e2e\/storage|test\/e2e\/testing-manifests\/storage-csi)'
    branches:
    # TODO(releng): Remove once repo default branch has been renamed
    - master
    - main
    labels:
      preset-service-account: "true"
      preset-k8s-ssh: "true"
      preset-dind-enabled: "true"
      preset-pull-kubernetes-e2e: "true"
      preset-pull-kubernetes-e2e-gce: "true"
    decorate: true
    decoration_config:
      timeout: 150m
    path_alias: k8s.io/kubernetes
    extra_refs:
    - org: kubernetes
      repo: release
      base_ref: master
      path_alias: k8s.io/release
    spec:
      containers:
      - command:
        - runner.sh
        - /workspace/scenarios/kubernetes_e2e.py
        args:
        - --build=quick
        - --cluster=
        - --extract=local
        - --gcp-node-image=gci
        - --gcp-zone=us-west1-b
        - --ginkgo-parallel=30
        - --provider=gce
        - --stage=gs://k8s-release-pull/ci/pull-kubernetes-e2e-gce-storage-slow
        - --test_args=--ginkgo.focus=\[sig-storage\].*\[Slow\] --ginkgo.skip=\[Driver:.gcepd\]|\[Serial\]|\[Disruptive\]|\[Flaky\]|\[Feature:.+\] --minStartupPods=8
        - --timeout=120m
        securityContext:
          privileged: true
        image: gcr.io/k8s-staging-test-infra/kubekins-e2e:v20240310-bac0a3c105-master
        resources:
          limits:
            cpu: "4"
            memory: "6Gi"
          requests:
            cpu: "4"
            memory: "6Gi"
    annotations:
      testgrid-create-test-group: 'true'
  - name: pull-kubernetes-e2e-gce-storage-snapshot
    cluster: k8s-infra-prow-build
    always_run: false
    optional: true
    # All the files owned by sig-storage. Keep in sync across
    # all sig-storage-jobs
    #
    # pkg/controller/volume
    # pkg/kubelet/volumemanager
    # pkg/volume
    # pkg/util/mount
    # test/e2e/storage
    # test/e2e/testing-manifests/storage-csi
    run_if_changed: '^(pkg\/controller\/volume|pkg\/kubelet\/volumemanager|pkg\/volume|pkg\/util\/mount|test\/e2e\/storage|test\/e2e\/testing-manifests\/storage-csi)'
    branches:
    # TODO(releng): Remove once repo default branch has been renamed
    - master
    - main
    labels:
      preset-service-account: "true"
      preset-k8s-ssh: "true"
      preset-dind-enabled: "true"
      preset-pull-kubernetes-e2e: "true"
      preset-pull-kubernetes-e2e-gce: "true"
    decorate: true
    decoration_config:
      timeout: 180m
    path_alias: k8s.io/kubernetes
    extra_refs:
    - org: kubernetes
      repo: release
      base_ref: master
      path_alias: k8s.io/release
    spec:
      containers:
      - command:
        - runner.sh
        - /workspace/scenarios/kubernetes_e2e.py
        args:
        - --build=quick
        - --cluster=
        - --extract=local
        - --gcp-node-image=gci
        - --gcp-zone=us-west1-b
        - --provider=gce
        - --stage=gs://kubernetes-release-pull/ci/pull-kubernetes-e2e-gce-storage-snapshot
        - --test_args=--ginkgo.focus=\[Feature:VolumeSnapshotDataSource\] --ginkgo.skip=\[Disruptive\]|\[Flaky\] --minStartupPods=8
        - --timeout=150m
        securityContext:
          privileged: true
        image: gcr.io/k8s-staging-test-infra/kubekins-e2e:v20240310-bac0a3c105-master
        resources:
          limits:
            cpu: "4"
            memory: "6Gi"
          requests:
            cpu: "4"
            memory: "6Gi"
    annotations:
      testgrid-create-test-group: 'true'
  - name: pull-kubernetes-e2e-gce-csi-serial
    cluster: k8s-infra-prow-build
    always_run: false
    optional: true
    # All the files owned by sig-storage. Keep in sync across
    # all sig-storage-jobs
    #
    # pkg/controller/volume
    # pkg/kubelet/volumemanager
    # pkg/volume
    # pkg/util/mount
    # test/e2e/storage
    # test/e2e/testing-manifests/storage-csi
    run_if_changed: '^(pkg\/controller\/volume|pkg\/kubelet\/volumemanager|pkg\/volume|pkg\/util\/mount|test\/e2e\/storage|test\/e2e\/testing-manifests\/storage-csi)'
    branches:
    # TODO(releng): Remove once repo default branch has been renamed
    - master
    - main
    labels:
      preset-service-account: "true"
      preset-k8s-ssh: "true"
      preset-dind-enabled: "true"
      preset-pull-kubernetes-e2e: "true"
      preset-pull-kubernetes-e2e-gce: "true"
    decorate: true
    decoration_config:
      timeout: 170m
    path_alias: k8s.io/kubernetes
    extra_refs:
    - org: kubernetes
      repo: release
      base_ref: master
      path_alias: k8s.io/release
    spec:
      containers:
      - command:
        - runner.sh
        - /workspace/scenarios/kubernetes_e2e.py
        args:
        - --build=quick
        - --cluster=
        - --extract=local
        - --gcp-node-image=gci
        - --gcp-zone=us-west1-b
        - --provider=gce
        - --stage=gs://kubernetes-release-pull/ci/pull-kubernetes-e2e-gce-csi-serial
        - --test_args=--ginkgo.focus=CSI.*(\[Serial\]|\[Disruptive\]) --ginkgo.skip=\[Flaky\]|\[Feature:.+\]|\[Slow\] --minStartupPods=8
        - --timeout=150m
        image: gcr.io/k8s-staging-test-infra/kubekins-e2e:v20240310-bac0a3c105-master
        resources:
          limits:
            cpu: "4"
            memory: "6Gi"
          requests:
            cpu: "4"
            memory: "6Gi"
        securityContext:
          privileged: true
    annotations:
      testgrid-create-test-group: 'true'
  - name: pull-kubernetes-e2e-gce-storage-disruptive
    cluster: k8s-infra-prow-build
    always_run: false
    optional: true
    branches:
    # TODO(releng): Remove once repo default branch has been renamed
    - master
    - main
    labels:
      preset-service-account: "true"
      preset-k8s-ssh: "true"
      preset-dind-enabled: "true"
      preset-pull-kubernetes-e2e: "true"
      preset-pull-kubernetes-e2e-gce: "true"
    decorate: true
    decoration_config:
      timeout: 300m
    path_alias: k8s.io/kubernetes
    extra_refs:
    - org: kubernetes
      repo: release
      base_ref: master
      path_alias: k8s.io/release
    spec:
      containers:
      - command:
        - runner.sh
        - /workspace/scenarios/kubernetes_e2e.py
        args:
        - --build=quick
        - --extract=local
        - --gcp-master-image=gci
        - --gcp-node-image=gci
        - --gcp-zone=us-west1-b
        - --provider=gce
        - --test_args=--ginkgo.focus=\[sig-storage\].*\[Disruptive\] --ginkgo.skip=\[Driver:.gcepd\]|\[Flaky\]|\[Feature:.+\] --minStartupPods=8
        - --timeout=240m
        image: gcr.io/k8s-staging-test-infra/kubekins-e2e:v20240310-bac0a3c105-master
        resources:
          limits:
            cpu: "4"
            memory: "6Gi"
          requests:
            cpu: "4"
            memory: "6Gi"
        securityContext:
          privileged: true
    annotations:
      testgrid-create-test-group: 'true'
periodics:
- interval: 24h
  name: ci-kubernetes-e2e-gce-iscsi-serial
  cluster: k8s-infra-prow-build
  labels:
    preset-service-account: "true"
    preset-k8s-ssh: "true"
  decorate: true
  decoration_config:
    timeout: 150m
  spec:
    containers:
    - command:
      - runner.sh
      - /workspace/scenarios/kubernetes_e2e.py
      args:
      - --check-leaked-resources
      - --env=KUBE_UBUNTU_INSTALL_CONTAINERD_VERSION=v1.7.13
      - --env=KUBE_UBUNTU_INSTALL_RUNC_VERSION=v1.1.12
      - --env=LOG_DUMP_SYSTEMD_SERVICES=containerd
      - --env=CONTAINER_RUNTIME_TEST_HANDLER=true
      - --env=KUBE_MASTER_OS_DISTRIBUTION=ubuntu
      - --env=KUBE_GCE_MASTER_IMAGE=ubuntu-2204-jammy-v20220712a
      - --env=KUBE_GCE_MASTER_PROJECT=ubuntu-os-cloud
      - --env=KUBE_NODE_OS_DISTRIBUTION=ubuntu
      - --env=KUBE_GCE_NODE_IMAGE=ubuntu-2204-jammy-v20220712a
      - --env=KUBE_GCE_NODE_PROJECT=ubuntu-os-cloud
      - --extract=ci/fast/latest-fast
      - --extract-ci-bucket=k8s-release-dev
      - --gcp-master-image=ubuntu
      - --gcp-node-image=ubuntu
      - --gcp-zone=us-west1-b
      - --provider=gce
      - --test_args=--ginkgo.focus=\[Driver:.iscsi\] --ginkgo.skip=\[Flaky\] --minStartupPods=8
      - --timeout=120m
      resources:
        requests:
          memory: "2000Mi"
          cpu: 4000m
        limits:
          memory: "2000Mi"
          cpu: 4000m
      image: gcr.io/k8s-staging-test-infra/kubekins-e2e:v20240310-bac0a3c105-master
  annotations:
    testgrid-num-columns-recent: '20'
- interval: 24h
  name: ci-kubernetes-e2e-snapshot
  cluster: k8s-infra-prow-build
  labels:
    preset-service-account: "true"
    preset-k8s-ssh: "true"
  decorate: true
  decoration_config:
    timeout: 150m
  spec:
    containers:
    - command:
      - runner.sh
      - /workspace/scenarios/kubernetes_e2e.py
      args:
      - --check-leaked-resources
      - --extract=ci/latest
      - --gcp-node-image=gci
      - --gcp-zone=us-west1-b
      - --provider=gce
      - --test_args=--ginkgo.focus=\[Feature:VolumeSnapshotDataSource\] --ginkgo.skip=\[Disruptive\]|\[Flaky\] --minStartupPods=8
      - --timeout=120m
<<<<<<< HEAD
      resources:
        requests:
          memory: "2000Mi"
          cpu: 4000m
        limits:
          memory: "2000Mi"
          cpu: 4000m
      image: gcr.io/k8s-staging-test-infra/kubekins-e2e:v20240223-1ded72f317-master
=======
      image: gcr.io/k8s-staging-test-infra/kubekins-e2e:v20240310-bac0a3c105-master
>>>>>>> 45125482
  annotations:
    testgrid-num-columns-recent: '20'
    testgrid-num-failures-to-alert: '6'
    testgrid-alert-email: kubernetes-sig-storage-test-failures@googlegroups.com<|MERGE_RESOLUTION|>--- conflicted
+++ resolved
@@ -297,7 +297,6 @@
       - --provider=gce
       - --test_args=--ginkgo.focus=\[Feature:VolumeSnapshotDataSource\] --ginkgo.skip=\[Disruptive\]|\[Flaky\] --minStartupPods=8
       - --timeout=120m
-<<<<<<< HEAD
       resources:
         requests:
           memory: "2000Mi"
@@ -305,10 +304,7 @@
         limits:
           memory: "2000Mi"
           cpu: 4000m
-      image: gcr.io/k8s-staging-test-infra/kubekins-e2e:v20240223-1ded72f317-master
-=======
       image: gcr.io/k8s-staging-test-infra/kubekins-e2e:v20240310-bac0a3c105-master
->>>>>>> 45125482
   annotations:
     testgrid-num-columns-recent: '20'
     testgrid-num-failures-to-alert: '6'
